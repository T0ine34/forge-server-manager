--- conflicted
+++ resolved
@@ -14,13 +14,8 @@
     "certifi==2025.4.26",
     "charset-normalizer==3.4.1",
     "click==8.1.8",
-<<<<<<< HEAD
-    "Flask==3.1.0",
+    "Flask==3.1.1",
     "gamuLogger==3.2.0",
-=======
-    "Flask==3.1.1",
-    "gamuLogger==3.1.3",
->>>>>>> d8223a7d
     "idna==3.10",
     "itsdangerous==2.2.0",
     "Jinja2==3.1.6",
